--- conflicted
+++ resolved
@@ -101,11 +101,7 @@
 
 ## Setting environment variables permanently
 
-<<<<<<< HEAD
 Linux / macOS users: To set environment variables permanently, add each variable as a new line to the `.bashrc` file (Linux) or `.profile` file (macOS) in your home directory with the format 
-=======
-Linux: To set environment variables permanently, add each variable as a new line to the `.bashrc` file in your home directory with the format 
->>>>>>> f6c407e4
    ```
    export VAR="VAL"
    ```
