--- conflicted
+++ resolved
@@ -757,17 +757,10 @@
         if pair.use_test_set_from != "":
             self._populate_pair_test_indices(pair.use_test_set_from, pair_test_indices)
 
-<<<<<<< HEAD
-        stats_file: Optional[TextIO] = None
-        try:
-            if stats and pair.size < self.stats_max_size:
-                stats_file = self._open_append("corpus-stats.csv")
-=======
         with ExitStack() as stack:
             stats_file: Optional[TextIO] = None
-            if stats:
+            if stats and pair.size < self.stats_max_size:
                 stats_file = stack.enter_context(self._open_append("corpus-stats.csv"))
->>>>>>> 885c327e
                 if stats_file.tell() == 0:
                     stats_file.write("src_project,trg_project,count,align_score,filtered_count,filtered_align_score\n")
 
