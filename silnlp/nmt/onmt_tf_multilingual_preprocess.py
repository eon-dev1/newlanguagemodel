import argparse
import os
from glob import glob
from itertools import chain
from typing import Iterable, Iterator, List, Set

import sentencepiece as sp
from opennmt import constants
from opennmt.data import Vocab
from sklearn.model_selection import train_test_split

from nlp.common.environment import paratextPreprocessedDir


def get_parallel_corpus(
    src_file_path: str, src_sentences: List[str], trg_file_path: str, trg_sentences: List[str], write_trg_token: bool
) -> None:
    src_iso = get_iso(src_file_path)
    trg_iso = get_iso(trg_file_path)

    if src_iso == trg_iso:
        return

    with open(src_file_path, "r", encoding="utf-8") as src_file, open(trg_file_path, "r", encoding="utf-8") as trg_file:
        for src_line, trg_line in zip(src_file, trg_file):
            src_line = src_line.strip()
            trg_line = trg_line.strip()
            if len(src_line) == 0 or len(trg_line) == 0:
                continue
            if write_trg_token:
                src_line = f"<2{trg_iso}> " + src_line
            src_sentences.append(src_line)
            trg_sentences.append(trg_line)


def write_corpus(corpus_path: str, sentences: Iterable[str]) -> None:
    with open(corpus_path, "w", encoding="utf-8") as file:
        for sentence in sentences:
            file.write(sentence + "\n")


def tokenize_sentences(spp: sp.SentencePieceProcessor, sentences: List[str]) -> Iterator[str]:
    for sentence in sentences:
        prefix = ""
        if sentence.startswith("<2"):
            index = sentence.index(">")
            prefix = sentence[0 : index + 2]
            sentence = sentence[index + 2 :]
        yield prefix + " ".join(spp.encode_as_pieces(sentence))


def get_iso(file_path: str) -> str:
    file_name = os.path.splitext(os.path.basename(file_path))[0]
    parts = file_name.split("-")
    return parts[0]


def main() -> None:
    parser = argparse.ArgumentParser(
        description="Preprocesses text corpora into a multilingual data set for OpenNMT-tf"
    )
    parser.add_argument("--task", required=True, help="Task name")
    parser.add_argument("--src", nargs="+", metavar="lang", help="Source language")
    parser.add_argument("--trg", nargs="+", metavar="lang", help="Target language")
    args = parser.parse_args()

    name = args.task
    src_langs: Set[str] = set(args.src)
    trg_langs: Set[str] = set(args.trg)

    root_dir = os.path.join(paratextPreprocessedDir, "tests", name)
    model_prefix = os.path.join(root_dir, "sp")
    write_trg_token = len(trg_langs) > 1

    os.makedirs(root_dir, exist_ok=True)

<<<<<<< HEAD
    src_file_paths = list()
    trg_file_paths = list()
    for file_name in glob(os.path.join(paratextPreprocessedDir, "data", "*.txt")):
        iso = get_iso(file_name)
=======
    src_file_paths: List[str] = list()
    trg_file_paths: List[str] = list()
    for file_path in glob(os.path.join(paratextPreprocessedDir, "data", "*.txt")):
        iso = get_iso(file_path)
>>>>>>> 381a8758
        if iso in src_langs:
            src_file_paths.append(file_name)
        if iso in trg_langs:
            trg_file_paths.append(file_name)

    src_file_paths.sort()
    trg_file_paths.sort()
    joined_file_paths = ",".join(chain(src_file_paths, trg_file_paths))


    sp_train_params = (
        f"--normalization_rule_name=nmt_nfkc_cf --input={joined_file_paths} --model_prefix={model_prefix}"
        " --vocab_size=24000 --character_coverage=1.0 --input_sentence_size=1000000 --shuffle_input_sentence=true"
    )

    if write_trg_token:
        trg_tokens = list(map(lambda l: f"<2{l}>", trg_langs))
        joined_trg_tokens = ",".join(trg_tokens)
        sp_train_params += f" --control_symbols={joined_trg_tokens}"

    sp.SentencePieceTrainer.train(sp_train_params)

    special_tokens = [constants.PADDING_TOKEN, constants.START_OF_SENTENCE_TOKEN, constants.END_OF_SENTENCE_TOKEN]

    vocab = Vocab(special_tokens)
    vocab.load(f"{model_prefix}.vocab", "sentencepiece")
    vocab.pad_to_multiple(8)
    vocab.serialize(os.path.join(root_dir, "onmt.vocab"))

    spp = sp.SentencePieceProcessor()
    spp.load(f"{model_prefix}.model")

    src_sentences: List[str] = list()
    trg_sentences: List[str] = list()
    for src_file_path in src_file_paths:
        for trg_file_path in trg_file_paths:
            get_parallel_corpus(src_file_path, src_sentences, trg_file_path, trg_sentences, write_trg_token)

    train_src_sentences, test_src_sentences, train_trg_sentences, test_trg_sentences = train_test_split(
        src_sentences, trg_sentences, test_size=2000, random_state=111
    )

    train_src_sentences, val_src_sentences, train_trg_sentences, val_trg_sentences = train_test_split(
        train_src_sentences, train_trg_sentences, test_size=2000, random_state=111
    )

    write_corpus(os.path.join(root_dir, "train.src.txt"), tokenize_sentences(spp, train_src_sentences))
    write_corpus(os.path.join(root_dir, "train.trg.txt"), tokenize_sentences(spp, train_trg_sentences))

    write_corpus(os.path.join(root_dir, "test.src.txt"), tokenize_sentences(spp, test_src_sentences))
    write_corpus(os.path.join(root_dir, "test.trg.txt"), tokenize_sentences(spp, test_trg_sentences))
    write_corpus(os.path.join(root_dir, "test.trg.detok.txt"), test_trg_sentences)

    write_corpus(os.path.join(root_dir, "val.src.txt"), tokenize_sentences(spp, val_src_sentences))
    write_corpus(os.path.join(root_dir, "val.trg.txt"), tokenize_sentences(spp, val_trg_sentences))


if __name__ == "__main__":
    main()<|MERGE_RESOLUTION|>--- conflicted
+++ resolved
@@ -74,26 +74,18 @@
 
     os.makedirs(root_dir, exist_ok=True)
 
-<<<<<<< HEAD
-    src_file_paths = list()
-    trg_file_paths = list()
-    for file_name in glob(os.path.join(paratextPreprocessedDir, "data", "*.txt")):
-        iso = get_iso(file_name)
-=======
     src_file_paths: List[str] = list()
     trg_file_paths: List[str] = list()
     for file_path in glob(os.path.join(paratextPreprocessedDir, "data", "*.txt")):
         iso = get_iso(file_path)
->>>>>>> 381a8758
         if iso in src_langs:
-            src_file_paths.append(file_name)
+            src_file_paths.append(file_path)
         if iso in trg_langs:
-            trg_file_paths.append(file_name)
+            trg_file_paths.append(file_path)
 
     src_file_paths.sort()
     trg_file_paths.sort()
     joined_file_paths = ",".join(chain(src_file_paths, trg_file_paths))
-
 
     sp_train_params = (
         f"--normalization_rule_name=nmt_nfkc_cf --input={joined_file_paths} --model_prefix={model_prefix}"
