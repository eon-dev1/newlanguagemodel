--- conflicted
+++ resolved
@@ -833,17 +833,12 @@
         vref_paths: Optional[List[Path]] = None,
         ckpt: Union[CheckpointType, str, int] = CheckpointType.LAST,
     ) -> None:
-<<<<<<< HEAD
         if self._config.model_dir.exists():
             checkpoint_path, _ = self.get_checkpoint_path(ckpt)
             model_name = str(checkpoint_path)
         else:
             model_name = self._config.model
-        model: PreTrainedModel = AutoModelForSeq2SeqLM.from_pretrained(model_name)
-=======
-        checkpoint_path, _ = self.get_checkpoint_path(ckpt)
-        model: PreTrainedModel = AutoModelForSeq2SeqLM.from_pretrained(str(checkpoint_path), torch_dtype=torch.float16 if self._mixed_precision else "auto")
->>>>>>> 0c5c6d8d
+        model: PreTrainedModel = AutoModelForSeq2SeqLM.from_pretrained(model_name, torch_dtype=torch.float16 if self._mixed_precision else "auto")
         if self._config.infer.get("better_transformer"):
             model = model.to_bettertransformer()
         tokenizer = self._config.get_tokenizer()
