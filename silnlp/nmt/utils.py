--- conflicted
+++ resolved
@@ -57,20 +57,14 @@
 def get_checkpoint_path(model_dir: str, checkpoint_type: CheckpointType) -> Tuple[str, int]:
     if checkpoint_type == CheckpointType.average:
         # Get the checkpoint path and step count for the averaged checkpoint
-        checkpoint_path = os.path.join(model_dir, "avg")
         checkpoints = glob.glob(os.path.join(model_dir, "avg", "ckpt-*.index"))
         for checkpoint in sorted(checkpoints, reverse=True):
             if os.path.isfile(checkpoint):
-<<<<<<< HEAD
-                #                checkpoint_path = checkpoint
-                step = int(re.search(r"ckpt-(\d+).index", checkpoint).group(1))
-=======
                 checkpoint_path = checkpoint
                 match = re.search(r"ckpt-(\d+).index", checkpoint_path)
                 if match is None:
                     raise RuntimeError("The checkpoint index file is invalid.")
                 step = int(match.group(1))
->>>>>>> 50e634ef
                 return checkpoint_path, step
         raise RuntimeError("There is no averaged checkpoint.")
     elif checkpoint_type == CheckpointType.best:
